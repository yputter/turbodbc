--- conflicted
+++ resolved
@@ -70,11 +70,8 @@
         .def_readwrite("autocommit", &turbodbc::options::autocommit)
         .def_readwrite("large_decimals_as_64_bit_types", &turbodbc::options::large_decimals_as_64_bit_types)
         .def_readwrite("limit_varchar_results_to_max", &turbodbc::options::limit_varchar_results_to_max)
-<<<<<<< HEAD
+        .def_readwrite("force_extra_capacity_for_unicode", &turbodbc::options::force_extra_capacity_for_unicode)
         .def_readwrite("decode_wchar_as_utf8", &turbodbc::options::decode_wchar_as_utf8)
-=======
-        .def_readwrite("force_extra_capacity_for_unicode", &turbodbc::options::force_extra_capacity_for_unicode)
->>>>>>> 1d0228bb
     ;
 
 }
