#pragma once

#include <turbodbc/buffer_size.h>
#include <cpp_odbc/connection.h>

namespace turbodbc {

struct options {
    options();
    buffer_size read_buffer_size;
    std::size_t parameter_sets_to_buffer;
    std::size_t varchar_max_character_limit;
    bool use_async_io;
    bool prefer_unicode;
    bool autocommit;
    bool large_decimals_as_64_bit_types;
    bool limit_varchar_results_to_max;
<<<<<<< HEAD
    bool decode_wchar_as_utf8;
=======
    bool force_extra_capacity_for_unicode;
>>>>>>> 1d0228bb
};

struct capabilities {
    capabilities(cpp_odbc::connection const & connection);
    capabilities(bool supports_describe_parameter);
    bool supports_describe_parameter;
};

struct configuration {
    configuration(turbodbc::options options, turbodbc::capabilities capabilities);
    turbodbc::options options;
    turbodbc::capabilities capabilities;
};

}<|MERGE_RESOLUTION|>--- conflicted
+++ resolved
@@ -15,11 +15,8 @@
     bool autocommit;
     bool large_decimals_as_64_bit_types;
     bool limit_varchar_results_to_max;
-<<<<<<< HEAD
+    bool force_extra_capacity_for_unicode;
     bool decode_wchar_as_utf8;
-=======
-    bool force_extra_capacity_for_unicode;
->>>>>>> 1d0228bb
 };
 
 struct capabilities {
