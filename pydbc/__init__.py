--- conflicted
+++ resolved
@@ -20,9 +20,7 @@
         self.impl = impl
         self.rowcount = -1
         self.description = None
-<<<<<<< HEAD
         self._arraysize = 1
-=======
 
     def __iter__(self):
         return self
@@ -33,7 +31,6 @@
             raise StopIteration
         else:
             return element
->>>>>>> fee82cce
     
     def _assert_valid(self):
         if self.impl is None:
