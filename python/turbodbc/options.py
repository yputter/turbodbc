--- conflicted
+++ resolved
@@ -8,11 +8,8 @@
                  autocommit=None,
                  large_decimals_as_64_bit_types=None,
                  limit_varchar_results_to_max=None,
-<<<<<<< HEAD
+                 force_extra_capacity_for_unicode=None,
                  decode_wchar_as_utf8=None):
-=======
-                 force_extra_capacity_for_unicode=None):
->>>>>>> 1d0228bb
     """
     Create options that control how turbodbc interacts with a database. These
     options affect performance for the most part, but some options may require adjustment
@@ -57,16 +54,12 @@
      report a size of 2 billion characters.
      Please note that this option only relates to retrieving results, not sending parameters to the
      database.
-<<<<<<< HEAD
-    :param decode_wchar_as_utf8: Set this to true to enable decoding ``NVARCHAR`` type fields as UTF8
-=======
     :param force_extra_capacity_for_unicode Affects behavior/performance. Some ODBC drivers report the
      length of the ``VARCHAR``/``NVARCHAR`` field rather than the number of code points for which space is required
      to be allocated, resulting in string truncations. Set this option to ``True`` to increase the memory
      allocated for ``VARCHAR`` and ``NVARCHAR`` fields and prevent string truncations.
      Please note that this option only relates to retrieving results, not sending parameters to the
      database.
->>>>>>> 1d0228bb
     :return: An option struct that is suitable to pass to the ``turbodbc_options`` parameter of
      ``turbodbc.connect()``
     """
@@ -96,12 +89,10 @@
     if not limit_varchar_results_to_max is None:
         options.limit_varchar_results_to_max = limit_varchar_results_to_max
 
-<<<<<<< HEAD
+    if not force_extra_capacity_for_unicode is None:
+        options.force_extra_capacity_for_unicode = force_extra_capacity_for_unicode
+
     if not decode_wchar_as_utf8 is None:
         options.decode_wchar_as_utf8 = decode_wchar_as_utf8
-=======
-    if not force_extra_capacity_for_unicode is None:
-        options.force_extra_capacity_for_unicode = force_extra_capacity_for_unicode
->>>>>>> 1d0228bb
 
     return options